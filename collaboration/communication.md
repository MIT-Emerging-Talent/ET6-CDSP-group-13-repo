--- conflicted
+++ resolved
@@ -48,12 +48,7 @@
 | Emre      |      |       |         |        |      |        |      |
 | Sukhrob   |      |  ✓    |    ✓    |    ✓   |   ✓  |    ✓   |      |
 | Ahmed     |      |       |         |        |   ✓   |    ✓    |  ✓    |
-<<<<<<< HEAD
-| Anas      |      |       |         |        |      |        |      |
-| Mustafa   |      |       |         |        |      |        |      |
-=======
 | Anas      |      |   ✓     |     ✓    |        |  ✓     |    ✓     |      |
->>>>>>> 9d22bed9
 
 ### How many hours everyone has per day
 
@@ -61,13 +56,9 @@
 - Emre: _to be filled_
 - Sukhrob: 2h
 - Ahmed: _1h_
-<<<<<<< HEAD
 
 - Anas: _to be filled_
 - Mustafa: _to be filled_
-=======
-- Anas: 1h
->>>>>>> 9d22bed9
 
 ---
 
