--- conflicted
+++ resolved
@@ -46,17 +46,14 @@
 | --------- |:----:|:-----:|:-------:|:------:|:----:|:------:|:----:|
 | Clement   |      |       |         |        |      |    ✓   |   ✓   |
 | Emre      |      |       |         |        |      |        |      |
-<<<<<<< HEAD
 | Sukhrob   |      |  ✓    |    ✓   |    ✓   |   ✓  |    ✓   |      |
 | Ahmed     |      |       |         |        |   ✓  |    ✓    |  ✓    |
 | Anas      |      |       |         |        |      |        |      |
 | Mustafa   |      |       |         |        |      |    ✓   |   ✓    |
-=======
 | Sukhrob   |      |  ✓    |    ✓    |    ✓   |   ✓  |    ✓   |      |
 | Ahmed     |      |       |         |        |   ✓   |    ✓    |  ✓    |
 | Anas      |      |   ✓     |     ✓    |        |  ✓     |    ✓     |      |
 | Mustafa   |      |       |         |        |      |        |      |
->>>>>>> 39c2a915
 
 ### How many hours everyone has per day
 
@@ -64,13 +61,10 @@
 - Emre: _to be filled_
 - Sukhrob: 2h
 - Ahmed: _1h_
-<<<<<<< HEAD
 - Mustafa 2h
 - Anas: _to be filled_
-=======
 - Anas: 1h
 - Mustafa: _to be filled_
->>>>>>> 39c2a915
 
 ---
 
